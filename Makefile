--- conflicted
+++ resolved
@@ -27,16 +27,12 @@
 	go vet .
 
 tools: ## install dependent tools
-<<<<<<< HEAD
 	go get -u github.com/gogo/protobuf
 	go get -u github.com/gogo/protobuf/proto
 	go get -u github.com/gogo/protobuf/jsonpb
 	go get -u github.com/gogo/protobuf/protoc-gen-gogo
 	go get -u github.com/gogo/protobuf/gogoproto
 	go get -u honnef.co/go/tools
-=======
-	go get -u honnef.co/go/tools/cmd/staticcheck
->>>>>>> 1cda5d10
 	go get -u github.com/gordonklaus/ineffassign
 	go get -u github.com/fzipp/gocyclo
 	go get -u golang.org/x/lint/golint
